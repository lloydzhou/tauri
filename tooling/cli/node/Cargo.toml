--- conflicted
+++ resolved
@@ -6,23 +6,15 @@
 [lib]
 crate-type = ["cdylib"]
 
-[features]
-openssl-vendored = ["tauri-cli/openssl-vendored"]
-
 [dependencies]
 # Default enable napi4 feature, see https://nodejs.org/api/n-api.html#node-api-version-matrix
 napi = { version = "2.12", default-features = false, features = ["napi4"] }
 napi-derive = "2.12"
-<<<<<<< HEAD
 tauri-cli = { path = ".." }
-=======
-tauri-cli = { path = "..", default-features = false }
->>>>>>> 422b4817
 log = "0.4.17"
 
 [build-dependencies]
 napi-build = "2.0"
 
 [features]
-native-tls-vendored = ["tauri-cli/native-tls-vendored"]
-rustls = ["tauri-cli/rustls"]+openssl-vendored = ["tauri-cli/openssl-vendored"]