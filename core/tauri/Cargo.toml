--- conflicted
+++ resolved
@@ -1,5 +1,4 @@
 [package]
-<<<<<<< HEAD
 name = "tauri"
 version = "2.0.0-beta.2"
 description = "Make tiny, secure apps for all desktop platforms with Tauri"
@@ -13,20 +12,6 @@
 license = { workspace = true }
 edition = { workspace = true }
 rust-version = { workspace = true }
-=======
-authors = ["Tauri Programme within The Commons Conservancy"]
-categories = ["gui", "web-programming"]
-description = "Make tiny, secure apps for all desktop platforms with Tauri"
-edition = "2021"
-rust-version = "1.60"
-exclude = ["/test", "/.scripts", "CHANGELOG.md", "/target"]
-homepage = "https://tauri.app"
-license = "Apache-2.0 OR MIT"
-name = "tauri"
-readme = "README.md"
-repository = "https://github.com/tauri-apps/tauri"
-version = "1.6.0"
->>>>>>> e816a46b
 
 [package.metadata.docs.rs]
 no-default-features = true
@@ -38,23 +23,15 @@
   "devtools",
   "icon-png",
   "protocol-asset",
-<<<<<<< HEAD
   "test"
 ]
 rustc-args = [ "--cfg", "docsrs" ]
 rustdoc-args = [ "--cfg", "docsrs" ]
-=======
-  "process-command-api",
-  "shell-open",
-]
-rustdoc-args = ["--cfg", "doc_cfg"]
->>>>>>> e816a46b
 default-target = "x86_64-unknown-linux-gnu"
 targets = [
   "x86_64-pc-windows-msvc",
   "x86_64-unknown-linux-gnu",
   "x86_64-apple-darwin",
-<<<<<<< HEAD
   "x86_64-linux-android",
   "x86_64-apple-ios"
 ]
@@ -78,64 +55,14 @@
 tauri-utils = { version = "2.0.0-beta.1", features = [ "resources" ], path = "../tauri-utils" }
 tauri-runtime-wry = { version = "2.0.0-beta.1", path = "../tauri-runtime-wry", optional = true }
 getrandom = "0.2"
-=======
-]
-
-[package.metadata.cargo-udeps.ignore]
-normal = ["reqwest", "nix"]
-
-[dependencies]
-serde_json = { version = "1.0", features = ["raw_value", "preserve_order"] }
-serde = { version = "1.0", features = ["derive"] }
-tokio = { version = "1", features = [
-  "rt",
-  "rt-multi-thread",
-  "sync",
-  "fs",
-  "io-util",
-] }
-futures-util = "0.3"
-uuid = { version = "1", features = ["v4"] }
-url = { version = "2.3" }
-anyhow = "1.0"
-thiserror = "1.0"
-once_cell = "1"
-tauri-runtime = { version = "0.14.2", path = "../tauri-runtime" }
-tauri-macros = { version = "1.4.3", path = "../tauri-macros" }
-tauri-utils = { version = "1.5.3", features = [
-  "resources",
-], path = "../tauri-utils" }
-tauri-runtime-wry = { version = "0.14.4", path = "../tauri-runtime-wry", optional = true }
-rand = "0.8"
-semver = { version = "1.0", features = ["serde"] }
->>>>>>> e816a46b
 serde_repr = "0.1"
 state = "0.6"
 http = "0.2"
 dirs-next = "2.0"
-<<<<<<< HEAD
 percent-encoding = "2.3"
 reqwest = { version = "0.11", default-features = false, features = [ "json", "stream" ] }
 bytes = { version = "1", features = [ "serde" ] }
 raw-window-handle = "0.6"
-=======
-percent-encoding = "2.2"
-base64 = { version = "0.21", optional = true }
-clap = { version = "3", optional = true }
-reqwest = { version = "0.11", features = ["json", "stream"], optional = true }
-bytes = { version = "1", features = ["serde"], optional = true }
-open = { version = "3.2", optional = true }
-shared_child = { version = "1.0", optional = true }
-os_pipe = { version = "1.0", optional = true }
-raw-window-handle = "0.5"
-minisign-verify = { version = "0.2", optional = true }
-time = { version = "0.3", features = [
-  "parsing",
-  "formatting",
-], optional = true }
-os_info = { version = "3", optional = true }
-regex = { version = "1", optional = true }
->>>>>>> e816a46b
 glob = "0.3"
 mime = "0.3"
 data-url = { version = "0.3", optional = true }
@@ -145,7 +72,6 @@
 ico = { version = "0.3.0", optional = true }
 http-range = { version = "0.1.5", optional = true }
 tracing = { version = "0.1", optional = true }
-<<<<<<< HEAD
 static_assertions = "1"
 
 [target."cfg(any(target_os = \"linux\", target_os = \"dragonfly\", target_os = \"freebsd\", target_os = \"openbsd\", target_os = \"netbsd\", target_os = \"windows\", target_os = \"macos\"))".dependencies]
@@ -155,26 +81,6 @@
 [target."cfg(any(target_os = \"linux\", target_os = \"dragonfly\", target_os = \"freebsd\", target_os = \"openbsd\", target_os = \"netbsd\"))".dependencies]
 gtk = { version = "0.18", features = [ "v3_24" ] }
 webkit2gtk = { version = "=2.0.1", features = [ "v2_38" ] }
-=======
-indexmap = { version = "1", features = ["std", "serde"], optional = true }
-
-[target."cfg(any(target_os = \"macos\", windows, target_os = \"linux\", target_os = \"dragonfly\", target_os = \"freebsd\", target_os = \"openbsd\", target_os = \"netbsd\"))".dependencies]
-rfd = { version = "0.10", optional = true, features = [
-  "gtk3",
-  "common-controls-v6",
-] }
-notify-rust = { version = "4.5", optional = true }
-
-[target."cfg(any(target_os = \"linux\", target_os = \"dragonfly\", target_os = \"freebsd\", target_os = \"openbsd\", target_os = \"netbsd\"))".dependencies]
-gtk = { version = "0.15", features = ["v3_20"] }
-glib = "0.15"
-webkit2gtk = { version = "0.18.2", features = ["v2_22"] }
-nix = { version = "0.26.0", default-features = false, features = [
-  "user",
-  "socket",
-  "uio",
-], optional = true }
->>>>>>> e816a46b
 
 [target."cfg(target_os = \"macos\")".dependencies]
 embed_plist = "1.2"
@@ -183,22 +89,12 @@
 window-vibrancy = "0.5"
 
 [target."cfg(windows)".dependencies]
-<<<<<<< HEAD
 webview2-com = "0.28"
 window-vibrancy = "0.5"
 
   [target."cfg(windows)".dependencies.windows]
   version = "0.52"
   features = [ "Win32_Foundation" ]
-=======
-dunce = "1"
-webview2-com = "0.19.1"
-win7-notifications = { version = "0.4", optional = true }
-
-[target."cfg(windows)".dependencies.windows]
-version = "0.39.0"
-features = ["Win32_Foundation"]
->>>>>>> e816a46b
 
 [target."cfg(any(target_os = \"android\", target_os = \"ios\"))".dependencies]
 log = "0.4"
@@ -224,7 +120,6 @@
 quickcheck_macros = "1.0.0"
 serde = { version = "1.0", features = ["derive"] }
 serde_json = "1.0"
-<<<<<<< HEAD
 tauri = { path = ".", default-features = false, features = [ "wry" ] }
 tokio = { version = "1", features = [ "full" ] }
 cargo_toml = "0.17"
@@ -253,56 +148,10 @@
 rustls-tls = [ "reqwest/rustls-tls" ]
 devtools = [ "tauri-runtime/devtools", "tauri-runtime-wry/devtools" ]
 process-relaunch-dangerous-allow-symlink-macos = [ "tauri-utils/process-relaunch-dangerous-allow-symlink-macos" ]
-=======
-tauri = { path = ".", default-features = false, features = ["wry"] }
-tokio-test = "0.4.2"
-tokio = { version = "1", features = ["full"] }
-cargo_toml = "0.11"
-
-[features]
-default = ["wry", "compression", "objc-exception"]
-tracing = ["dep:tracing", "tauri-macros/tracing", "tauri-runtime-wry/tracing"]
-test = []
-compression = ["tauri-macros/compression", "tauri-utils/compression"]
-wry = ["tauri-runtime-wry"]
-objc-exception = ["tauri-runtime-wry/objc-exception"]
-linux-protocol-headers = ["tauri-runtime-wry/linux-headers", "webkit2gtk/v2_36"]
-isolation = ["tauri-utils/isolation", "tauri-macros/isolation"]
-custom-protocol = ["tauri-macros/custom-protocol"]
-updater = [
-  "minisign-verify",
-  "time",
-  "base64",
-  "http-api",
-  "dialog-ask",
-  "fs-extract-api",
-]
-http-api = ["reqwest", "bytes", "indexmap"]
-http-multipart = ["reqwest/multipart"]
-os-api = ["sys-locale"]
-shell-open-api = ["open", "regex", "tauri-macros/shell-scope"]
-fs-extract-api = ["zip"]
-reqwest-client = ["http-api"]
-reqwest-native-tls-vendored = ["native-tls-vendored"]
-native-tls-vendored = ["reqwest/native-tls-vendored"]
-process-command-api = ["shared_child", "os_pipe"]
-global-shortcut = [
-  "tauri-runtime/global-shortcut",
-  "tauri-runtime-wry/global-shortcut",
-]
-clipboard = ["tauri-runtime/clipboard", "tauri-runtime-wry/clipboard"]
-dialog = ["rfd"]
-notification = ["notify-rust", "nix"]
-cli = ["clap"]
-system-tray = ["tauri-runtime/system-tray", "tauri-runtime-wry/system-tray"]
-devtools = ["tauri-runtime/devtools", "tauri-runtime-wry/devtools"]
-dox = ["tauri-runtime-wry/dox"]
->>>>>>> e816a46b
 macos-private-api = [
   "tauri-runtime/macos-private-api",
   "tauri-runtime-wry/macos-private-api",
 ]
-<<<<<<< HEAD
 webview-data-url = [ "data-url" ]
 protocol-asset = [ "http-range" ]
 config-json5 = [ "tauri-macros/config-json5" ]
@@ -310,147 +159,6 @@
 icon-ico = [ "infer", "ico" ]
 icon-png = [ "infer", "png" ]
 macos-proxy = [ "tauri-runtime-wry/macos-proxy" ]
-=======
-windows7-compat = ["win7-notifications"]
-window-data-url = ["data-url"]
-api-all = [
-  "clipboard-all",
-  "dialog-all",
-  "fs-all",
-  "global-shortcut-all",
-  "http-all",
-  "notification-all",
-  "os-all",
-  "path-all",
-  "process-all",
-  "protocol-all",
-  "shell-all",
-  "window-all",
-  "app-all",
-]
-clipboard-all = ["clipboard-write-text", "clipboard-read-text"]
-clipboard-read-text = ["clipboard"]
-clipboard-write-text = ["clipboard"]
-dialog-all = ["dialog-open", "dialog-save", "dialog-message", "dialog-ask"]
-dialog-ask = ["dialog"]
-dialog-confirm = ["dialog"]
-dialog-message = ["dialog"]
-dialog-open = ["dialog"]
-dialog-save = ["dialog"]
-fs-all = [
-  "fs-copy-file",
-  "fs-create-dir",
-  "fs-exists",
-  "fs-read-file",
-  "fs-read-dir",
-  "fs-remove-dir",
-  "fs-remove-file",
-  "fs-rename-file",
-  "fs-write-file",
-]
-fs-copy-file = []
-fs-create-dir = []
-fs-exists = []
-fs-read-file = []
-fs-read-dir = []
-fs-remove-dir = []
-fs-remove-file = []
-fs-rename-file = []
-fs-write-file = []
-global-shortcut-all = ["global-shortcut"]
-http-all = ["http-request"]
-http-request = ["http-api"]
-notification-all = ["notification", "dialog-ask"]
-os-all = ["os_info", "os-api"]
-path-all = []
-process-all = ["process-relaunch", "process-exit"]
-process-exit = []
-process-relaunch = []
-process-relaunch-dangerous-allow-symlink-macos = [
-  "tauri-utils/process-relaunch-dangerous-allow-symlink-macos",
-]
-protocol-all = ["protocol-asset"]
-protocol-asset = []
-shell-all = ["shell-execute", "shell-sidecar", "shell-open"]
-shell-execute = ["process-command-api", "regex", "tauri-macros/shell-scope"]
-shell-sidecar = ["process-command-api", "regex", "tauri-macros/shell-scope"]
-shell-open = ["shell-open-api"]
-window-all = [
-  "window-create",
-  "window-center",
-  "window-request-user-attention",
-  "window-set-resizable",
-  "window-set-maximizable",
-  "window-set-minimizable",
-  "window-set-closable",
-  "window-set-title",
-  "window-maximize",
-  "window-unmaximize",
-  "window-minimize",
-  "window-unminimize",
-  "window-show",
-  "window-hide",
-  "window-close",
-  "window-set-decorations",
-  "window-set-always-on-top",
-  "window-set-content-protected",
-  "window-set-size",
-  "window-set-min-size",
-  "window-set-max-size",
-  "window-set-position",
-  "window-set-fullscreen",
-  "window-set-focus",
-  "window-set-icon",
-  "window-set-skip-taskbar",
-  "window-set-cursor-grab",
-  "window-set-cursor-visible",
-  "window-set-cursor-icon",
-  "window-set-cursor-position",
-  "window-set-ignore-cursor-events",
-  "window-start-dragging",
-  "window-print",
-]
-window-create = []
-window-center = []
-window-request-user-attention = []
-window-set-resizable = []
-window-set-maximizable = []
-window-set-minimizable = []
-window-set-closable = []
-window-set-title = []
-window-maximize = []
-window-unmaximize = []
-window-minimize = []
-window-unminimize = []
-window-show = []
-window-hide = []
-window-close = []
-window-set-decorations = []
-window-set-always-on-top = []
-window-set-content-protected = []
-window-set-size = []
-window-set-min-size = []
-window-set-max-size = []
-window-set-position = []
-window-set-fullscreen = []
-window-set-focus = []
-window-set-icon = []
-window-set-skip-taskbar = []
-window-set-cursor-grab = []
-window-set-cursor-visible = []
-window-set-cursor-icon = []
-window-set-cursor-position = []
-window-set-ignore-cursor-events = []
-window-start-dragging = []
-window-print = []
-app-all = ["app-show", "app-hide"]
-app-show = []
-app-hide = []
-config-json5 = ["tauri-macros/config-json5"]
-config-toml = ["tauri-macros/config-toml"]
-icon-ico = ["infer", "ico"]
-icon-png = ["infer", "png"]
->>>>>>> e816a46b
 
 [[example]]
 name = "commands"
@@ -468,10 +176,6 @@
 [[example]]
 name = "multiwindow"
 path = "../../examples/multiwindow/main.rs"
-<<<<<<< HEAD
-=======
-required-features = ["window-create"]
->>>>>>> e816a46b
 
 [[example]]
 name = "parent-window"
@@ -480,10 +184,6 @@
 [[example]]
 name = "navigation"
 path = "../../examples/navigation/main.rs"
-<<<<<<< HEAD
-=======
-required-features = ["window-create"]
->>>>>>> e816a46b
 
 [[example]]
 name = "splashscreen"
@@ -500,12 +200,8 @@
 [[example]]
 name = "isolation"
 path = "../../examples/isolation/main.rs"
-<<<<<<< HEAD
 required-features = [ "isolation" ]
 
 [[example]]
 name = "run-iteration"
-path = "../../examples/run-iteration/main.rs"
-=======
-required-features = ["isolation"]
->>>>>>> e816a46b
+path = "../../examples/run-iteration/main.rs"