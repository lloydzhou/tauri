--- conflicted
+++ resolved
@@ -10,12 +10,8 @@
 name = "tauri"
 readme = "README.md"
 repository = "https://github.com/tauri-apps/tauri"
-<<<<<<< HEAD
 version = "2.0.0-alpha.8"
 links = "Tauri"
-=======
-version = "1.3.0"
->>>>>>> 422b4817
 
 [package.metadata.docs.rs]
 no-default-features = true
@@ -48,17 +44,10 @@
 anyhow = "1.0"
 thiserror = "1.0"
 once_cell = "1"
-<<<<<<< HEAD
 tauri-runtime = { version = "0.13.0-alpha.4", path = "../tauri-runtime" }
 tauri-macros = { version = "2.0.0-alpha.4", path = "../tauri-macros" }
 tauri-utils = { version = "2.0.0-alpha.4", features = [ "resources" ], path = "../tauri-utils" }
 tauri-runtime-wry = { version = "0.13.0-alpha.4", path = "../tauri-runtime-wry", optional = true }
-=======
-tauri-runtime = { version = "0.13.0", path = "../tauri-runtime" }
-tauri-macros = { version = "1.3.0", path = "../tauri-macros" }
-tauri-utils = { version = "1.3.0", features = [ "resources" ], path = "../tauri-utils" }
-tauri-runtime-wry = { version = "0.13.0", path = "../tauri-runtime-wry", optional = true }
->>>>>>> 422b4817
 rand = "0.8"
 semver = { version = "1.0", features = [ "serde" ] }
 serde_repr = "0.1"
@@ -72,20 +61,9 @@
 dirs-next = "2.0"
 percent-encoding = "2.2"
 base64 = { version = "0.21", optional = true }
-<<<<<<< HEAD
 reqwest = { version = "0.11", default-features = false, features = [ "json", "stream" ] }
 bytes = { version = "1", features = [ "serde" ] }
 raw-window-handle = "0.5"
-=======
-clap = { version = "3", optional = true }
-reqwest = { version = "0.11", features = [ "json", "stream" ], optional = true }
-bytes = { version = "1", features = [ "serde" ], optional = true }
-attohttpc = { version = "0.22", features = [ "compress", "json", "form" ], optional = true }
-open = { version = "3.2", optional = true }
-shared_child = { version = "1.0", optional = true }
-os_pipe = { version = "1.0", optional = true }
-raw-window-handle = "=0.5.0"
->>>>>>> 422b4817
 minisign-verify = { version = "0.2", optional = true }
 time = { version = "0.3", features = [ "parsing", "formatting" ], optional = true }
 os_info = { version = "3", optional = true }
@@ -97,13 +75,6 @@
 ico = { version = "0.2.0", optional = true }
 encoding_rs = "0.8.31"
 
-<<<<<<< HEAD
-=======
-[target."cfg(any(target_os = \"macos\", windows, target_os = \"linux\", target_os = \"dragonfly\", target_os = \"freebsd\", target_os = \"openbsd\", target_os = \"netbsd\"))".dependencies]
-rfd = { version = "0.10", optional = true, features = [ "gtk3", "common-controls-v6" ] }
-notify-rust = { version = "4.5", optional = true }
-
->>>>>>> 422b4817
 [target."cfg(any(target_os = \"linux\", target_os = \"dragonfly\", target_os = \"freebsd\", target_os = \"openbsd\", target_os = \"netbsd\"))".dependencies]
 gtk = { version = "0.16", features = [ "v3_24" ] }
 glib = "0.16"
